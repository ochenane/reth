use super::{
    bench::{bench, BenchKind},
    Command, Compression, PerfectHashingFunction,
};
use rand::{seq::SliceRandom, Rng};
<<<<<<< HEAD
use reth_db::{snapshot::ReceiptMask, DatabaseEnv};
=======
use reth_db::{mdbx::DatabaseArguments, open_db_read_only, snapshot::ReceiptMask};
use reth_interfaces::db::LogLevel;
>>>>>>> 9d9d7ee3
use reth_primitives::{
    snapshot::{Filters, InclusionFilter},
    Receipt, SnapshotSegment,
};
use reth_provider::{
    providers::SnapshotProvider, BlockNumReader, ProviderError, ProviderFactory, ReceiptProvider,
    TransactionsProvider, TransactionsProviderExt,
};
<<<<<<< HEAD

use std::{path::PathBuf, sync::Arc};
=======
use std::{
    path::{Path, PathBuf},
    sync::Arc,
};
>>>>>>> 9d9d7ee3

impl Command {
    pub(crate) fn bench_receipts_snapshot(
        &self,
        provider_factory: Arc<ProviderFactory<DatabaseEnv>>,
        compression: Compression,
        inclusion_filter: InclusionFilter,
        phf: Option<PerfectHashingFunction>,
    ) -> eyre::Result<()> {
        let provider = provider_factory.provider()?;
        let tip = provider.last_block_number()?;
        let block_range =
            self.block_ranges(tip).first().expect("has been generated before").clone();

        let filters = if let Some(phf) = self.with_filters.then_some(phf).flatten() {
            Filters::WithFilters(inclusion_filter, phf)
        } else {
            Filters::WithoutFilters
        };

        let mut rng = rand::thread_rng();

        let tx_range =
            provider_factory.provider()?.transaction_range_by_block_range(block_range.clone())?;

        let mut row_indexes = tx_range.clone().collect::<Vec<_>>();

        let path: PathBuf = SnapshotSegment::Receipts
            .filename_with_configuration(filters, compression, &block_range)
            .into();

        let provider = SnapshotProvider::new(PathBuf::default())?;
        let jar_provider = provider.get_segment_provider_from_block(
            SnapshotSegment::Receipts,
            self.from,
            Some(&path),
        )?;
        let mut cursor = jar_provider.cursor()?;

        for bench_kind in [BenchKind::Walk, BenchKind::RandomAll] {
            bench(
                bench_kind,
                provider_factory.clone(),
                SnapshotSegment::Receipts,
                filters,
                compression,
                || {
                    for num in row_indexes.iter() {
                        cursor
                            .get_one::<ReceiptMask<Receipt>>((*num).into())?
                            .ok_or(ProviderError::ReceiptNotFound((*num).into()))?;
                    }
                    Ok(())
                },
                |provider| {
                    for num in row_indexes.iter() {
                        provider
                            .receipt(*num)?
                            .ok_or(ProviderError::ReceiptNotFound((*num).into()))?;
                    }
                    Ok(())
                },
            )?;

            // For random walk
            row_indexes.shuffle(&mut rng);
        }

        // BENCHMARK QUERYING A RANDOM RECEIPT BY NUMBER
        {
            let num = row_indexes[rng.gen_range(0..row_indexes.len())];
            bench(
                BenchKind::RandomOne,
                provider_factory.clone(),
                SnapshotSegment::Receipts,
                filters,
                compression,
                || {
                    Ok(cursor
                        .get_one::<ReceiptMask<Receipt>>(num.into())?
                        .ok_or(ProviderError::ReceiptNotFound(num.into()))?)
                },
                |provider| {
                    Ok(provider
                        .receipt(num as u64)?
                        .ok_or(ProviderError::ReceiptNotFound((num as u64).into()))?)
                },
            )?;
        }

        // BENCHMARK QUERYING A RANDOM RECEIPT BY HASH
        {
            let num = row_indexes[rng.gen_range(0..row_indexes.len())] as u64;
            let tx_hash = provider_factory
                .transaction_by_id(num)?
                .ok_or(ProviderError::ReceiptNotFound(num.into()))?
                .hash();

            bench(
                BenchKind::RandomHash,
                provider_factory,
                SnapshotSegment::Receipts,
                filters,
                compression,
                || {
                    Ok(cursor
                        .get_one::<ReceiptMask<Receipt>>((&tx_hash).into())?
                        .ok_or(ProviderError::ReceiptNotFound(tx_hash.into()))?)
                },
                |provider| {
                    Ok(provider
                        .receipt_by_hash(tx_hash)?
                        .ok_or(ProviderError::ReceiptNotFound(tx_hash.into()))?)
                },
            )?;
        }
        Ok(())
    }
}<|MERGE_RESOLUTION|>--- conflicted
+++ resolved
@@ -3,12 +3,7 @@
     Command, Compression, PerfectHashingFunction,
 };
 use rand::{seq::SliceRandom, Rng};
-<<<<<<< HEAD
 use reth_db::{snapshot::ReceiptMask, DatabaseEnv};
-=======
-use reth_db::{mdbx::DatabaseArguments, open_db_read_only, snapshot::ReceiptMask};
-use reth_interfaces::db::LogLevel;
->>>>>>> 9d9d7ee3
 use reth_primitives::{
     snapshot::{Filters, InclusionFilter},
     Receipt, SnapshotSegment,
@@ -17,15 +12,7 @@
     providers::SnapshotProvider, BlockNumReader, ProviderError, ProviderFactory, ReceiptProvider,
     TransactionsProvider, TransactionsProviderExt,
 };
-<<<<<<< HEAD
-
 use std::{path::PathBuf, sync::Arc};
-=======
-use std::{
-    path::{Path, PathBuf},
-    sync::Arc,
-};
->>>>>>> 9d9d7ee3
 
 impl Command {
     pub(crate) fn bench_receipts_snapshot(
