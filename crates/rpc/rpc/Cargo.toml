[package]
name = "reth-rpc"
version.workspace = true
edition.workspace = true
rust-version.workspace = true
license.workspace = true
homepage.workspace = true
repository.workspace = true
description = "Reth RPC implementation"

[lints]
workspace = true

[dependencies]
# reth
reth-interfaces.workspace = true
reth-primitives.workspace = true
reth-rpc-api.workspace = true
reth-rpc-types.workspace = true
reth-provider = { workspace = true, features = ["test-utils"] }
reth-transaction-pool = { workspace = true, features = ["test-utils"] }
reth-network-api.workspace = true
reth-network.workspace = true
reth-rpc-engine-api.workspace = true
reth-revm = { workspace = true, features = ["js-tracer"] }
reth-tasks = { workspace = true, features = ["rayon"] }
reth-consensus-common.workspace = true
reth-rpc-types-compat.workspace = true
revm-inspectors.workspace = true
reth-node-api.workspace = true

# eth
alloy-rlp.workspace = true
alloy-dyn-abi = { workspace = true, features = ["eip712"] }
alloy-primitives.workspace = true
alloy-sol-types.workspace = true
revm = { workspace = true, features = [
    "optional_block_gas_limit",
    "optional_eip3607",
    "optional_no_base_fee",
] }
revm-primitives = { workspace = true, features = ["serde"] }

# rpc
jsonrpsee.workspace = true
<<<<<<< HEAD
http.workspace = true
http-body.workspace = true
=======
http = "0.2.8"
http-body = "0.4.5"
>>>>>>> c868c520
hyper.workspace = true
jsonwebtoken = "8"

## required for optimism sequencer delegation
reqwest = { version = "0.11", default-features = false, features = ["rustls-tls"], optional = true }

# async
async-trait.workspace = true
tokio = { workspace = true, features = ["sync"] }
tower.workspace = true
tokio-stream = { workspace = true, features = ["sync"] }
pin-project.workspace = true
parking_lot.workspace = true

# metrics
reth-metrics.workspace = true
metrics.workspace = true

# misc
bytes.workspace = true
secp256k1 = { workspace = true, features = ["global-context", "rand-std", "recovery"] }
serde = { workspace = true, features = ["derive"] }
serde_json.workspace = true
thiserror.workspace = true
rand.workspace = true
tracing.workspace = true
tracing-futures = "0.2"
schnellru.workspace = true
futures.workspace = true
derive_more.workspace = true
dyn-clone.workspace = true 

[dev-dependencies]
jsonrpsee = { workspace = true, features = ["client"] }
assert_matches.workspace = true
tempfile.workspace = true
reth-interfaces = { workspace = true, features = ["test-utils"] }
reth-node-ethereum.workspace = true
reth-node-optimism.workspace = true

[features]
optimism = [
    "dep:reqwest",
    "reth-primitives/optimism",
    "reth-rpc-types-compat/optimism",
    "reth-network-api/optimism",
    "reth-network/optimism",
    "reth-provider/optimism",
]<|MERGE_RESOLUTION|>--- conflicted
+++ resolved
@@ -43,13 +43,8 @@
 
 # rpc
 jsonrpsee.workspace = true
-<<<<<<< HEAD
 http.workspace = true
 http-body.workspace = true
-=======
-http = "0.2.8"
-http-body = "0.4.5"
->>>>>>> c868c520
 hyper.workspace = true
 jsonwebtoken = "8"
 
@@ -80,7 +75,7 @@
 schnellru.workspace = true
 futures.workspace = true
 derive_more.workspace = true
-dyn-clone.workspace = true 
+dyn-clone.workspace = true
 
 [dev-dependencies]
 jsonrpsee = { workspace = true, features = ["client"] }
