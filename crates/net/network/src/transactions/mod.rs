--- conflicted
+++ resolved
@@ -1177,16 +1177,11 @@
                 }
             );
 
-<<<<<<< HEAD
-            // try drain buffered transactions with respect to budget
-            let budget_refetch = 256;
-            this.request_buffered_hashes(budget_refetch);
-=======
             if this.enable_tx_refetch {
                 // try drain buffered transactions
                 this.request_buffered_hashes();
             }
->>>>>>> 1bc75d97
+
             this.update_request_metrics();
 
             // Advance all imports
